//! *Abstract Syntax Tree* for GraphQL documents
//!
//! This AST aims to faithfully represent documents that conform to the GraphQL
//! [syntactic grammar], except for their [ignored tokens].
//! These documents may or may not be [valid].
//!
//! Parsing an input that does not conform to the grammar results in parse errors
//! together with a partial AST.
//!
//! [ignored tokens]: https://spec.graphql.org/October2021/#Ignored
//! [syntactic grammar]: https://spec.graphql.org/October2021/#sec-Language
//! [valid]: https://spec.graphql.org/October2021/#sec-Validation
//!
//! ## Parsing
//!
//! When parsing an input string, use [`Parser`] to obtain a [`ParseResult`]
//! which contains a [`Document`].
//!
//! ## Structural sharing and mutation
//!
//! Nodes inside documents are wrapped in [`Node`], a reference-counted smart pointer.
//! This allows sharing nodes between documents without cloning entire subtrees.
//! To modify a node, the [`make_mut`][Node::make_mut] method provides copy-on-write semantics.
//!
//! ## Serialization
//!
//! [`Document`] and its node types implement [`Display`][std::fmt::Display]
//! and [`ToString`] by serializing to GraphQL syntax with a default configuration.
//! [`serialize`][Document::serialize] methods return a builder
//! that has chaining methods for setting serialization configuration,
//! and also implements `Display` and `ToString`.

use crate::Arc;
use crate::FileId;
use crate::Node;
use crate::NodeStr;
<<<<<<< HEAD
use std::collections::HashMap;
=======
use crate::SourceFile;
>>>>>>> 10e61894

mod from_cst;
pub(crate) mod impls;
pub(crate) mod serialize;

pub use self::serialize::Serialize;

#[derive(Clone)]
pub struct Document {
    /// If this document was originally parsed from a source file,
    /// that file and its ID.
    ///
    /// The document may have been modified since.
    pub source: Option<(FileId, Arc<SourceFile>)>,

    pub definitions: Vec<Definition>,
}

const _: () = {
    const fn assert_send<T: Send>() {}
    const fn assert_sync<T: Sync>() {}
    assert_send::<Document>();
    assert_sync::<Document>();
};

/// A GraphQL identifier
pub type Name = NodeStr;

/// Refers to the name of a GraphQL type defined elsewhere
pub type NamedType = Name;

#[derive(Clone, Eq, PartialEq, Hash)]
pub enum Definition {
    OperationDefinition(Node<OperationDefinition>),
    FragmentDefinition(Node<FragmentDefinition>),
    DirectiveDefinition(Node<DirectiveDefinition>),
    SchemaDefinition(Node<SchemaDefinition>),
    ScalarTypeDefinition(Node<ScalarTypeDefinition>),
    ObjectTypeDefinition(Node<ObjectTypeDefinition>),
    InterfaceTypeDefinition(Node<InterfaceTypeDefinition>),
    UnionTypeDefinition(Node<UnionTypeDefinition>),
    EnumTypeDefinition(Node<EnumTypeDefinition>),
    InputObjectTypeDefinition(Node<InputObjectTypeDefinition>),
    SchemaExtension(Node<SchemaExtension>),
    ScalarTypeExtension(Node<ScalarTypeExtension>),
    ObjectTypeExtension(Node<ObjectTypeExtension>),
    InterfaceTypeExtension(Node<InterfaceTypeExtension>),
    UnionTypeExtension(Node<UnionTypeExtension>),
    EnumTypeExtension(Node<EnumTypeExtension>),
    InputObjectTypeExtension(Node<InputObjectTypeExtension>),
}

#[derive(Clone, Debug, Eq, PartialEq, Hash)]
pub struct OperationDefinition {
    pub operation_type: OperationType,
    pub name: Option<Name>,
    pub variables: Vec<Node<VariableDefinition>>,
    pub directives: Vec<Node<Directive>>,
    pub selection_set: Vec<Selection>,
}

#[derive(Clone, Debug, Eq, PartialEq, Hash)]
pub struct FragmentDefinition {
    pub name: Name,
    pub type_condition: NamedType,
    pub directives: Vec<Node<Directive>>,
    pub selection_set: Vec<Selection>,
}

#[derive(Clone, Debug, Eq, PartialEq, Hash)]
pub struct DirectiveDefinition {
    pub description: Option<NodeStr>,
    pub name: Name,
    pub arguments: Vec<Node<InputValueDefinition>>,
    pub repeatable: bool,
    pub locations: Vec<DirectiveLocation>,
}

#[derive(Clone, Debug, Eq, PartialEq, Hash)]
pub struct SchemaDefinition {
    pub description: Option<NodeStr>,
    pub directives: Vec<Node<Directive>>,
    pub root_operations: Vec<(OperationType, NamedType)>,
}

#[derive(Clone, Debug, Eq, PartialEq, Hash)]
pub struct ScalarTypeDefinition {
    pub description: Option<NodeStr>,
    pub name: Name,
    pub directives: Vec<Node<Directive>>,
}

#[derive(Clone, Debug, Eq, PartialEq, Hash)]
pub struct ObjectTypeDefinition {
    pub description: Option<NodeStr>,
    pub name: Name,
    pub implements_interfaces: Vec<Name>,
    pub directives: Vec<Node<Directive>>,
    pub fields: Vec<Node<FieldDefinition>>,
}

#[derive(Clone, Debug, Eq, PartialEq, Hash)]
pub struct InterfaceTypeDefinition {
    pub description: Option<NodeStr>,
    pub name: Name,
    pub implements_interfaces: Vec<Name>,
    pub directives: Vec<Node<Directive>>,
    pub fields: Vec<Node<FieldDefinition>>,
}

#[derive(Clone, Debug, Eq, PartialEq, Hash)]
pub struct UnionTypeDefinition {
    pub description: Option<NodeStr>,
    pub name: Name,
    pub directives: Vec<Node<Directive>>,
    pub members: Vec<NamedType>,
}

#[derive(Clone, Debug, Eq, PartialEq, Hash)]
pub struct EnumTypeDefinition {
    pub description: Option<NodeStr>,
    pub name: Name,
    pub directives: Vec<Node<Directive>>,
    pub values: Vec<Node<EnumValueDefinition>>,
}

#[derive(Clone, Debug, Eq, PartialEq, Hash)]
pub struct InputObjectTypeDefinition {
    pub description: Option<NodeStr>,
    pub name: Name,
    pub directives: Vec<Node<Directive>>,
    pub fields: Vec<Node<InputValueDefinition>>,
}

#[derive(Clone, Debug, Eq, PartialEq, Hash)]
pub struct SchemaExtension {
    pub directives: Vec<Node<Directive>>,
    pub root_operations: Vec<(OperationType, NamedType)>,
}

#[derive(Clone, Debug, Eq, PartialEq, Hash)]
pub struct ScalarTypeExtension {
    pub name: Name,
    pub directives: Vec<Node<Directive>>,
}

#[derive(Clone, Debug, Eq, PartialEq, Hash)]
pub struct ObjectTypeExtension {
    pub name: Name,
    pub implements_interfaces: Vec<Name>,
    pub directives: Vec<Node<Directive>>,
    pub fields: Vec<Node<FieldDefinition>>,
}

#[derive(Clone, Debug, Eq, PartialEq, Hash)]
pub struct InterfaceTypeExtension {
    pub name: Name,
    pub implements_interfaces: Vec<Name>,
    pub directives: Vec<Node<Directive>>,
    pub fields: Vec<Node<FieldDefinition>>,
}

#[derive(Clone, Debug, Eq, PartialEq, Hash)]
pub struct UnionTypeExtension {
    pub name: Name,
    pub directives: Vec<Node<Directive>>,
    pub members: Vec<NamedType>,
}

#[derive(Clone, Debug, Eq, PartialEq, Hash)]
pub struct EnumTypeExtension {
    pub name: Name,
    pub directives: Vec<Node<Directive>>,
    pub values: Vec<Node<EnumValueDefinition>>,
}

#[derive(Clone, Debug, Eq, PartialEq, Hash)]
pub struct InputObjectTypeExtension {
    pub name: Name,
    pub directives: Vec<Node<Directive>>,
    pub fields: Vec<Node<InputValueDefinition>>,
}

#[derive(Clone, Debug, Eq, PartialEq, Hash)]
pub struct Argument {
    pub name: Name,
    pub value: Node<Value>,
}

#[derive(Clone, Debug, Eq, PartialEq, Hash)]
pub struct Directive {
    pub name: Name,
    pub arguments: Vec<Node<Argument>>,
}

#[derive(Copy, Clone, Debug, Hash, PartialEq, Eq)]
pub enum OperationType {
    Query,
    Mutation,
    Subscription,
}

#[derive(Copy, Clone, Hash, PartialEq, Eq)]
pub enum DirectiveLocation {
    Query,
    Mutation,
    Subscription,
    Field,
    FragmentDefinition,
    FragmentSpread,
    InlineFragment,
    VariableDefinition,
    Schema,
    Scalar,
    Object,
    FieldDefinition,
    ArgumentDefinition,
    Interface,
    Union,
    Enum,
    EnumValue,
    InputObject,
    InputFieldDefinition,
}

#[derive(Clone, Debug, Eq, PartialEq, Hash)]
pub struct VariableDefinition {
    pub name: Name,
    pub ty: Type,
    pub default_value: Option<Node<Value>>,
    pub directives: Vec<Node<Directive>>,
}

#[derive(Clone, Debug, Eq, PartialEq, Hash)]
pub enum Type {
    Named(NamedType),
    NonNullNamed(NamedType),
    List(Box<Type>),
    NonNullList(Box<Type>),
}

#[derive(Clone, Debug, Eq, PartialEq, Hash)]
pub struct FieldDefinition {
    pub description: Option<NodeStr>,
    pub name: Name,
    pub arguments: Vec<Node<InputValueDefinition>>,
    pub ty: Type,
    pub directives: Vec<Node<Directive>>,
}

#[derive(Clone, Debug, Eq, PartialEq, Hash)]
pub struct InputValueDefinition {
    pub description: Option<NodeStr>,
    pub name: Name,
    pub ty: Type,
    pub default_value: Option<Node<Value>>,
    pub directives: Vec<Node<Directive>>,
}

#[derive(Clone, Debug, Eq, PartialEq, Hash)]
pub struct EnumValueDefinition {
    pub description: Option<NodeStr>,
    pub value: Name,
    pub directives: Vec<Node<Directive>>,
}

#[derive(Clone, Debug, Eq, PartialEq, Hash)]
pub enum Selection {
    Field(Node<Field>),
    FragmentSpread(Node<FragmentSpread>),
    InlineFragment(Node<InlineFragment>),
}

#[derive(Clone, Debug, Eq, PartialEq, Hash)]
pub struct Field {
    pub alias: Option<Name>,
    pub name: Name,
    pub arguments: Vec<Node<Argument>>,
    pub directives: Vec<Node<Directive>>,
    pub selection_set: Vec<Selection>,
}

#[derive(Clone, Debug, Eq, PartialEq, Hash)]
pub struct FragmentSpread {
    pub fragment_name: Name,
    pub directives: Vec<Node<Directive>>,
}

#[derive(Clone, Debug, Eq, PartialEq, Hash)]
pub struct InlineFragment {
    pub type_condition: Option<NamedType>,
    pub directives: Vec<Node<Directive>>,
    pub selection_set: Vec<Selection>,
}

#[derive(Clone, Debug, Eq, PartialEq, Hash)]
pub enum Value {
    Null,
    Enum(Name),
    Variable(Name),
    String(
        /// The value after escape sequences are resolved
        NodeStr,
    ),
    Float(ordered_float::OrderedFloat<f64>),
    Int(i32),
    /// Integer syntax (without a decimal point) but overflows `i32`.
    /// Valid in contexts where the expected GraphQL type is `Float`.
    BigInt(
        /// Must only contain ASCII decimal digits
        NodeStr,
    ),
    Boolean(bool),
    List(Vec<Node<Value>>),
    Object(Vec<(Name, Node<Value>)>),
}

/// Trait implemented by extensible type definitions, to associate the extension type with the base
/// definition type.
pub trait Extensible {
    type Extension;
}

#[derive(Debug, Clone, Hash, PartialEq, Eq)]
pub struct TypeWithExtensions<T: Extensible> {
    pub definition: Node<T>,
    pub extensions: Vec<Node<T::Extension>>,
}

// TODO(@goto-bus-stop): may have to do Arc<TypeWithExtensions> as we need to clone
// it for salsa reasons. OR pass (object|scalar|etc, Name) tuples to the salsa queries.
#[derive(Debug, PartialEq, Eq)]
pub struct TypeSystem {
    pub schema: TypeWithExtensions<SchemaDefinition>,
    pub objects: HashMap<Name, TypeWithExtensions<ObjectTypeDefinition>>,
    pub scalars: HashMap<Name, TypeWithExtensions<ScalarTypeDefinition>>,
    pub interfaces: HashMap<Name, TypeWithExtensions<InterfaceTypeDefinition>>,
    pub unions: HashMap<Name, TypeWithExtensions<UnionTypeDefinition>>,
    pub enums: HashMap<Name, TypeWithExtensions<EnumTypeDefinition>>,
    pub input_objects: HashMap<Name, TypeWithExtensions<InputObjectTypeDefinition>>,
}<|MERGE_RESOLUTION|>--- conflicted
+++ resolved
@@ -34,11 +34,8 @@
 use crate::FileId;
 use crate::Node;
 use crate::NodeStr;
-<<<<<<< HEAD
+use crate::SourceFile;
 use std::collections::HashMap;
-=======
-use crate::SourceFile;
->>>>>>> 10e61894
 
 mod from_cst;
 pub(crate) mod impls;
