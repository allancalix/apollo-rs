--- conflicted
+++ resolved
@@ -6,13 +6,8 @@
     compiler.add_type_system(schema, "schema.graphql");
     let executable_id = compiler.add_executable(query, "query.graphql");
 
-<<<<<<< HEAD
-    black_box(compiler.db.executable_document(executable_id));
-    black_box(compiler.db.schema());
-=======
-    black_box(compiler.db.operations(executable_id));
-    black_box(compiler.db.object_types());
->>>>>>> 7719507c
+    black_box(black_box(compiler.db.executable_document(executable_id)));
+    black_box(black_box(compiler.db.schema()));
 
     compiler
 }
