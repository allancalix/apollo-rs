[
    ApolloDiagnostic {
        cache: {
            -1: "built_in_types.graphql",
            50: "0050_directives_in_invalid_locations.graphql",
        },
        location: DiagnosticLocation {
            file_id: FileId {
                id: 50,
            },
            offset: 446,
            length: 15,
        },
        labels: [
            Label {
                location: DiagnosticLocation {
                    file_id: FileId {
                        id: 50,
                    },
                    offset: 446,
                    length: 15,
                },
                text: "INTERFACE is not a valid location",
            },
        ],
        help: Some(
            "the directive must be used in a location that the service has declared support for",
        ),
        data: UnsupportedLocation {
            name: "skip",
            dir_loc: Interface,
            directive_def: DiagnosticLocation {
                file_id: FileId {
                    id: -1,
                },
                offset: 1957,
                length: 187,
            },
        },
    },
    ApolloDiagnostic {
        cache: {
            -1: "built_in_types.graphql",
            50: "0050_directives_in_invalid_locations.graphql",
        },
        location: DiagnosticLocation {
            file_id: FileId {
                id: 50,
            },
            offset: 523,
            length: 11,
        },
        labels: [
            Label {
                location: DiagnosticLocation {
                    file_id: FileId {
                        id: 50,
                    },
                    offset: 523,
                    length: 11,
                },
                text: "FIELD_DEFINITION is not a valid location",
            },
            Label {
                location: DiagnosticLocation {
                    file_id: FileId {
                        id: 50,
                    },
                    offset: 1398,
                    length: 29,
                },
                text: "consider adding FIELD_DEFINITION directive location here",
            },
        ],
        help: Some(
            "the directive must be used in a location that the service has declared support for",
        ),
        data: UnsupportedLocation {
            name: "directiveB",
            dir_loc: FieldDefinition,
            directive_def: DiagnosticLocation {
                file_id: FileId {
                    id: 50,
                },
                offset: 1398,
                length: 29,
            },
        },
    },
    ApolloDiagnostic {
        cache: {
            -1: "built_in_types.graphql",
            50: "0050_directives_in_invalid_locations.graphql",
        },
        location: DiagnosticLocation {
            file_id: FileId {
                id: 50,
            },
            offset: 670,
            length: 18,
        },
        labels: [
            Label {
                location: DiagnosticLocation {
                    file_id: FileId {
                        id: 50,
                    },
                    offset: 670,
                    length: 18,
                },
                text: "INPUT_OBJECT is not a valid location",
            },
        ],
        help: Some(
            "the directive must be used in a location that the service has declared support for",
        ),
        data: UnsupportedLocation {
            name: "include",
            dir_loc: InputObject,
            directive_def: DiagnosticLocation {
                file_id: FileId {
                    id: 0,
                },
                offset: 2146,
                length: 199,
            },
        },
    },
    ApolloDiagnostic {
        cache: {
            -1: "built_in_types.graphql",
            50: "0050_directives_in_invalid_locations.graphql",
        },
        location: DiagnosticLocation {
            file_id: FileId {
                id: 50,
            },
            offset: 707,
            length: 18,
        },
        labels: [
            Label {
                location: DiagnosticLocation {
                    file_id: FileId {
                        id: 50,
                    },
                    offset: 707,
                    length: 18,
                },
                text: "INPUT_FIELD_DEFINITION is not a valid location",
            },
        ],
        help: Some(
            "the directive must be used in a location that the service has declared support for",
        ),
        data: UnsupportedLocation {
            name: "include",
            dir_loc: InputFieldDefinition,
            directive_def: DiagnosticLocation {
                file_id: FileId {
                    id: 0,
                },
                offset: 2146,
                length: 199,
            },
        },
    },
    ApolloDiagnostic {
        cache: {
            -1: "built_in_types.graphql",
            50: "0050_directives_in_invalid_locations.graphql",
        },
        location: DiagnosticLocation {
            file_id: FileId {
                id: 50,
            },
            offset: 760,
            length: 11,
        },
        labels: [
            Label {
                location: DiagnosticLocation {
                    file_id: FileId {
                        id: 50,
                    },
                    offset: 760,
                    length: 11,
                },
                text: "UNION is not a valid location",
            },
            Label {
                location: DiagnosticLocation {
                    file_id: FileId {
                        id: 50,
                    },
                    offset: 1398,
                    length: 29,
                },
                text: "consider adding UNION directive location here",
            },
        ],
        help: Some(
            "the directive must be used in a location that the service has declared support for",
        ),
        data: UnsupportedLocation {
            name: "directiveB",
            dir_loc: Union,
            directive_def: DiagnosticLocation {
                file_id: FileId {
                    id: 50,
                },
                offset: 1398,
                length: 29,
            },
        },
    },
    ApolloDiagnostic {
        cache: {
            -1: "built_in_types.graphql",
            50: "0050_directives_in_invalid_locations.graphql",
        },
        location: DiagnosticLocation {
            file_id: FileId {
                id: 50,
            },
            offset: 842,
            length: 11,
        },
        labels: [
            Label {
                location: DiagnosticLocation {
                    file_id: FileId {
                        id: 50,
                    },
                    offset: 842,
                    length: 11,
                },
                text: "ENUM is not a valid location",
            },
            Label {
                location: DiagnosticLocation {
                    file_id: FileId {
                        id: 50,
                    },
                    offset: 1367,
                    length: 30,
                },
                text: "consider adding ENUM directive location here",
            },
        ],
        help: Some(
            "the directive must be used in a location that the service has declared support for",
        ),
        data: UnsupportedLocation {
            name: "directiveA",
            dir_loc: Enum,
            directive_def: DiagnosticLocation {
                file_id: FileId {
<<<<<<< HEAD
                    id: -1,
=======
                    id: 50,
>>>>>>> 777bba69
                },
                offset: 1367,
                length: 30,
            },
        },
    },
    ApolloDiagnostic {
        cache: {
            -1: "built_in_types.graphql",
            50: "0050_directives_in_invalid_locations.graphql",
        },
        location: DiagnosticLocation {
            file_id: FileId {
                id: 50,
            },
            offset: 864,
            length: 11,
        },
        labels: [
            Label {
                location: DiagnosticLocation {
                    file_id: FileId {
                        id: 50,
                    },
                    offset: 864,
                    length: 11,
                },
                text: "ENUM_VALUE is not a valid location",
            },
            Label {
                location: DiagnosticLocation {
                    file_id: FileId {
                        id: 50,
                    },
                    offset: 1367,
                    length: 30,
                },
                text: "consider adding ENUM_VALUE directive location here",
            },
        ],
        help: Some(
            "the directive must be used in a location that the service has declared support for",
        ),
        data: UnsupportedLocation {
            name: "directiveA",
            dir_loc: EnumValue,
            directive_def: DiagnosticLocation {
                file_id: FileId {
<<<<<<< HEAD
                    id: -1,
=======
                    id: 50,
>>>>>>> 777bba69
                },
                offset: 1367,
                length: 30,
            },
        },
    },
    ApolloDiagnostic {
        cache: {
            -1: "built_in_types.graphql",
            50: "0050_directives_in_invalid_locations.graphql",
        },
        location: DiagnosticLocation {
            file_id: FileId {
                id: 50,
            },
            offset: 907,
            length: 11,
        },
        labels: [
            Label {
                location: DiagnosticLocation {
                    file_id: FileId {
                        id: 50,
                    },
                    offset: 907,
                    length: 11,
                },
                text: "OBJECT is not a valid location",
            },
        ],
        help: Some(
            "the directive must be used in a location that the service has declared support for",
        ),
        data: UnsupportedLocation {
            name: "deprecated",
            dir_loc: Object,
            directive_def: DiagnosticLocation {
                file_id: FileId {
                    id: -1,
                },
                offset: 2347,
                length: 440,
            },
        },
    },
    ApolloDiagnostic {
        cache: {
            -1: "built_in_types.graphql",
            50: "0050_directives_in_invalid_locations.graphql",
        },
        location: DiagnosticLocation {
            file_id: FileId {
                id: 50,
            },
            offset: 979,
            length: 56,
        },
        labels: [
            Label {
                location: DiagnosticLocation {
                    file_id: FileId {
                        id: 50,
                    },
                    offset: 979,
                    length: 56,
                },
                text: "ARGUMENT_DEFINITION is not a valid location",
            },
        ],
        help: Some(
            "the directive must be used in a location that the service has declared support for",
        ),
        data: UnsupportedLocation {
            name: "specifiedBy",
            dir_loc: ArgumentDefinition,
            directive_def: DiagnosticLocation {
                file_id: FileId {
                    id: 0,
                },
                offset: 2789,
                length: 172,
            },
        },
    },
    ApolloDiagnostic {
        cache: {
            -1: "built_in_types.graphql",
            50: "0050_directives_in_invalid_locations.graphql",
        },
        location: DiagnosticLocation {
            file_id: FileId {
                id: 50,
            },
            offset: 1156,
            length: 18,
        },
        labels: [
            Label {
                location: DiagnosticLocation {
                    file_id: FileId {
                        id: 50,
                    },
                    offset: 1156,
                    length: 18,
                },
                text: "SCHEMA is not a valid location",
            },
        ],
        help: Some(
            "the directive must be used in a location that the service has declared support for",
        ),
        data: UnsupportedLocation {
            name: "include",
            dir_loc: Schema,
            directive_def: DiagnosticLocation {
                file_id: FileId {
                    id: -1,
                },
                offset: 2146,
                length: 199,
            },
        },
    },
    ApolloDiagnostic {
        cache: {
            -1: "built_in_types.graphql",
            50: "0050_directives_in_invalid_locations.graphql",
        },
        location: DiagnosticLocation {
            file_id: FileId {
                id: 50,
            },
            offset: 1307,
            length: 11,
        },
        labels: [
            Label {
                location: DiagnosticLocation {
                    file_id: FileId {
                        id: 50,
                    },
                    offset: 1307,
                    length: 11,
                },
                text: "SCALAR is not a valid location",
            },
            Label {
                location: DiagnosticLocation {
                    file_id: FileId {
                        id: 50,
                    },
                    offset: 1398,
                    length: 29,
                },
                text: "consider adding SCALAR directive location here",
            },
        ],
        help: Some(
            "the directive must be used in a location that the service has declared support for",
        ),
        data: UnsupportedLocation {
            name: "directiveB",
            dir_loc: Scalar,
            directive_def: DiagnosticLocation {
                file_id: FileId {
<<<<<<< HEAD
                    id: -1,
=======
                    id: 50,
>>>>>>> 777bba69
                },
                offset: 1398,
                length: 29,
            },
        },
    },
    ApolloDiagnostic {
        cache: {
            -1: "built_in_types.graphql",
            50: "0050_directives_in_invalid_locations.graphql",
        },
        location: DiagnosticLocation {
            file_id: FileId {
                id: 50,
            },
            offset: 29,
            length: 15,
        },
        labels: [
            Label {
                location: DiagnosticLocation {
                    file_id: FileId {
                        id: 50,
                    },
                    offset: 29,
                    length: 15,
                },
                text: "VARIABLE_DEFINITION is not a valid location",
            },
        ],
        help: Some(
            "the directive must be used in a location that the service has declared support for",
        ),
        data: UnsupportedLocation {
            name: "skip",
            dir_loc: VariableDefinition,
            directive_def: DiagnosticLocation {
                file_id: FileId {
                    id: -1,
                },
                offset: 1957,
                length: 187,
            },
        },
    },
    ApolloDiagnostic {
        cache: {
            -1: "built_in_types.graphql",
            50: "0050_directives_in_invalid_locations.graphql",
        },
        location: DiagnosticLocation {
            file_id: FileId {
                id: 50,
            },
            offset: 46,
            length: 16,
        },
        labels: [
            Label {
                location: DiagnosticLocation {
                    file_id: FileId {
                        id: 50,
                    },
                    offset: 46,
                    length: 16,
                },
                text: "QUERY is not a valid location",
            },
        ],
        help: Some(
            "the directive must be used in a location that the service has declared support for",
        ),
        data: UnsupportedLocation {
            name: "skip",
            dir_loc: Query,
            directive_def: DiagnosticLocation {
                file_id: FileId {
                    id: -1,
                },
                offset: 1957,
                length: 187,
            },
        },
    },
    ApolloDiagnostic {
        cache: {
            -1: "built_in_types.graphql",
            50: "0050_directives_in_invalid_locations.graphql",
        },
        location: DiagnosticLocation {
            file_id: FileId {
                id: 50,
            },
            offset: 100,
            length: 11,
        },
        labels: [
            Label {
                location: DiagnosticLocation {
                    file_id: FileId {
                        id: 50,
                    },
                    offset: 100,
                    length: 11,
                },
                text: "FIELD is not a valid location",
            },
        ],
        help: Some(
            "the directive must be used in a location that the service has declared support for",
        ),
        data: UnsupportedLocation {
            name: "deprecated",
            dir_loc: Field,
            directive_def: DiagnosticLocation {
                file_id: FileId {
                    id: -1,
                },
                offset: 2347,
                length: 440,
            },
        },
    },
    ApolloDiagnostic {
        cache: {
            -1: "built_in_types.graphql",
            50: "0050_directives_in_invalid_locations.graphql",
        },
        location: DiagnosticLocation {
            file_id: FileId {
                id: 50,
            },
            offset: 141,
            length: 11,
        },
        labels: [
            Label {
                location: DiagnosticLocation {
                    file_id: FileId {
                        id: 50,
                    },
                    offset: 141,
                    length: 11,
                },
                text: "FRAGMENT_SPREAD is not a valid location",
            },
            Label {
                location: DiagnosticLocation {
                    file_id: FileId {
                        id: 50,
                    },
                    offset: 1398,
                    length: 29,
                },
                text: "consider adding FRAGMENT_SPREAD directive location here",
            },
        ],
        help: Some(
            "the directive must be used in a location that the service has declared support for",
        ),
        data: UnsupportedLocation {
            name: "directiveB",
            dir_loc: FragmentSpread,
            directive_def: DiagnosticLocation {
                file_id: FileId {
                    id: 50,
                },
                offset: 1398,
                length: 29,
            },
        },
    },
    ApolloDiagnostic {
        cache: {
            -1: "built_in_types.graphql",
            50: "0050_directives_in_invalid_locations.graphql",
        },
        location: DiagnosticLocation {
            file_id: FileId {
                id: 50,
            },
            offset: 182,
            length: 11,
        },
        labels: [
            Label {
                location: DiagnosticLocation {
                    file_id: FileId {
                        id: 50,
                    },
                    offset: 182,
                    length: 11,
                },
                text: "FRAGMENT_DEFINITION is not a valid location",
            },
            Label {
                location: DiagnosticLocation {
                    file_id: FileId {
                        id: 50,
                    },
                    offset: 1398,
                    length: 29,
                },
                text: "consider adding FRAGMENT_DEFINITION directive location here",
            },
        ],
        help: Some(
            "the directive must be used in a location that the service has declared support for",
        ),
        data: UnsupportedLocation {
            name: "directiveB",
            dir_loc: FragmentDefinition,
            directive_def: DiagnosticLocation {
                file_id: FileId {
                    id: 50,
                },
                offset: 1398,
                length: 29,
            },
        },
    },
    ApolloDiagnostic {
        cache: {
            -1: "built_in_types.graphql",
            50: "0050_directives_in_invalid_locations.graphql",
        },
        location: DiagnosticLocation {
            file_id: FileId {
                id: 50,
            },
            offset: 222,
            length: 11,
        },
        labels: [
            Label {
                location: DiagnosticLocation {
                    file_id: FileId {
                        id: 50,
                    },
                    offset: 222,
                    length: 11,
                },
                text: "INLINE_FRAGMENT is not a valid location",
            },
            Label {
                location: DiagnosticLocation {
                    file_id: FileId {
                        id: 50,
                    },
                    offset: 1367,
                    length: 30,
                },
                text: "consider adding INLINE_FRAGMENT directive location here",
            },
        ],
        help: Some(
            "the directive must be used in a location that the service has declared support for",
        ),
        data: UnsupportedLocation {
            name: "directiveA",
            dir_loc: InlineFragment,
            directive_def: DiagnosticLocation {
                file_id: FileId {
                    id: 50,
                },
                offset: 1367,
                length: 30,
            },
        },
    },
    ApolloDiagnostic {
        cache: {
            -1: "built_in_types.graphql",
            50: "0050_directives_in_invalid_locations.graphql",
        },
        location: DiagnosticLocation {
            file_id: FileId {
                id: 50,
            },
            offset: 279,
            length: 11,
        },
        labels: [
            Label {
                location: DiagnosticLocation {
                    file_id: FileId {
                        id: 50,
                    },
                    offset: 279,
                    length: 11,
                },
                text: "SUBSCRIPTION is not a valid location",
            },
            Label {
                location: DiagnosticLocation {
                    file_id: FileId {
                        id: 50,
                    },
                    offset: 1367,
                    length: 30,
                },
                text: "consider adding SUBSCRIPTION directive location here",
            },
        ],
        help: Some(
            "the directive must be used in a location that the service has declared support for",
        ),
        data: UnsupportedLocation {
            name: "directiveA",
            dir_loc: Subscription,
            directive_def: DiagnosticLocation {
                file_id: FileId {
                    id: 50,
                },
                offset: 1367,
                length: 30,
            },
        },
    },
    ApolloDiagnostic {
        cache: {
            -1: "built_in_types.graphql",
            50: "0050_directives_in_invalid_locations.graphql",
        },
        location: DiagnosticLocation {
            file_id: FileId {
                id: 50,
            },
            offset: 355,
            length: 15,
        },
        labels: [
            Label {
                location: DiagnosticLocation {
                    file_id: FileId {
                        id: 50,
                    },
                    offset: 355,
                    length: 15,
                },
                text: "MUTATION is not a valid location",
            },
        ],
        help: Some(
            "the directive must be used in a location that the service has declared support for",
        ),
        data: UnsupportedLocation {
            name: "skip",
            dir_loc: Mutation,
            directive_def: DiagnosticLocation {
                file_id: FileId {
                    id: -1,
                },
                offset: 1957,
                length: 187,
            },
        },
    },
]<|MERGE_RESOLUTION|>--- conflicted
+++ resolved
@@ -119,7 +119,7 @@
             dir_loc: InputObject,
             directive_def: DiagnosticLocation {
                 file_id: FileId {
-                    id: 0,
+                    id: -1,
                 },
                 offset: 2146,
                 length: 199,
@@ -158,7 +158,7 @@
             dir_loc: InputFieldDefinition,
             directive_def: DiagnosticLocation {
                 file_id: FileId {
-                    id: 0,
+                    id: -1,
                 },
                 offset: 2146,
                 length: 199,
@@ -256,11 +256,7 @@
             dir_loc: Enum,
             directive_def: DiagnosticLocation {
                 file_id: FileId {
-<<<<<<< HEAD
-                    id: -1,
-=======
                     id: 50,
->>>>>>> 777bba69
                 },
                 offset: 1367,
                 length: 30,
@@ -309,11 +305,7 @@
             dir_loc: EnumValue,
             directive_def: DiagnosticLocation {
                 file_id: FileId {
-<<<<<<< HEAD
-                    id: -1,
-=======
                     id: 50,
->>>>>>> 777bba69
                 },
                 offset: 1367,
                 length: 30,
@@ -391,7 +383,7 @@
             dir_loc: ArgumentDefinition,
             directive_def: DiagnosticLocation {
                 file_id: FileId {
-                    id: 0,
+                    id: -1,
                 },
                 offset: 2789,
                 length: 172,
@@ -479,11 +471,7 @@
             dir_loc: Scalar,
             directive_def: DiagnosticLocation {
                 file_id: FileId {
-<<<<<<< HEAD
-                    id: -1,
-=======
                     id: 50,
->>>>>>> 777bba69
                 },
                 offset: 1398,
                 length: 29,
