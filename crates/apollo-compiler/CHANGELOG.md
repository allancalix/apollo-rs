# Changelog

All notable changes to `apollo-compiler` will be documented in this file.

This project adheres to [Semantic Versioning](https://semver.org/spec/v2.0.0.html).

<!-- # [x.x.x] (unreleased) - 2023-mm-dd

> Important: X breaking changes below, indicated by **BREAKING**

## BREAKING

## Features

## Fixes

## Maintenance
## Documentation-->

# [1.0.0-beta.2](https://crates.io/crates/apollo-compiler/1.0.0-beta.1) - 2023-10-10

## BREAKING

Assorted `Schema` API changes by [SimonSapin] in [pull/678]:
- Type of the `schema_definition` field changed
  from `Option<SchemaDefinition>` to `SchemaDefinition`.
  Default root operations based on object type names
  are now stored explicitly in `SchemaDefinition`.
  Serialization relies on a heuristic to decide on implicit schema definition.
- Removed `schema_definition_directives` method: no longer having an `Option` allows
  field `schema.schema_definition.directives` to be accessed directly
- Removed `query_root_operation`, `mutation_root_operation`, and `subscription_root_operation`
  methods. Instead `schema.schema_definition.query` etc can be accessed directly.

## Features

- **Add `executable::FieldSet` for a selection set with optional outer brackets - [lrlna], [pull/685] fixing [issue/681]**
  This is intended to parse string value of a [`FieldSet` custom scalar][fieldset]
  used in some Apollo Federation directives in the context of a specific schema and type.
  Its `validate` method calls a subset of validation rules relevant to selection sets.
  which is not part of a document.
  ```rust
  let input = r#"
    type Query {
      id: ID
      organization: Org
    }
    type Org {
      id: ID
    }
  "#;
  let schema = Schema::parse(input, "schema.graphql");
  schema.validate().unwrap();
  let input = "id organization { id }";
  let field_set = FieldSet::parse(&schema, "Query", input, "field_set.graphql");
  field_set.validate(&schema).unwrap();
  ```

- **Add opt-in configuration for “orphan” extensions to be “adopted” - [SimonSapin], [pull/678]**

  Type extensions and schema extensions without a corresponding definition
  are normally ignored except for recording a validation error.
  In this new mode, an implicit empty definition to extend is generated instead.
  This behavious is not the default, as it's non-standard.
  Configure a schema builder to opt in:
  ```rust
  let input = "extend type Query { x: Int }";
  let schema = apollo_compiler::Schema::builder()
      .adopt_orphan_extensions()
      .parse(input, "schema.graphql")
      .build();
  schema.validate()?;
  ```

## Fixes

- **Allow built-in directives to be redefined - [SimonSapin], [pull/684] fixing [issue/656]**
- **Allow schema extensions to extend a schema definition implied by object types named after default root operations - [SimonSapin], [pull/678] fixing [issues/682]**

[lrlna]: https://github.com/lrlna
[SimonSapin]: https://github.com/SimonSapin
[issue/656]: https://github.com/apollographql/apollo-rs/issues/656
[issue/682]: https://github.com/apollographql/apollo-rs/issues/682
[issue/681]: https://github.com/apollographql/apollo-rs/issues/681
[pull/678]: https://github.com/apollographql/apollo-rs/pull/678
[pull/684]: https://github.com/apollographql/apollo-rs/pull/684
[pull/685]: https://github.com/apollographql/apollo-rs/pull/685
[fieldset]: https://www.apollographql.com/docs/federation/subgraph-spec/#scalar-fieldset

# [1.0.0-beta.1](https://crates.io/crates/apollo-compiler/1.0.0-beta.1) - 2023-10-05

## BREAKING

Compared to 0.11, version 1.0 is a near-complete rewrite of the library
and revamp of the public API.
While in beta, there may still be breaking changes (though not as dramatic)
until 1.0.0 “final”.
If using a beta version, we recommend specifying an exact dependency in `Cargo.toml`:

```toml
apollo-compiler = "=1.0.0-beta.1"
```

## Features

The API is now centered on `Schema` and `ExecutableDocument` types.
Users no longer need to create a compiler, add inputs to it, and track them by ID.
Validation is now a method of these types, and returns a `Result` to indicate errors.

These types are serializable
(through `Display`, `.to_string()`, and a `.serialize()` config builder),
integrating the functionality of the apollo-encoder crate.

They are also mutable, and can be created programmatically out of thin air.
`Node<T>` is a thread-safe reference-counted smart pointer
that provides structural sharing and copy-on-write semantics.


# [0.11.2](https://crates.io/crates/apollo-compiler/0.11.2) - 2023-09-11

## Features
- Add `validate_standalone_executable` function to validate an executable document without access to a schema, by [goto-bus-stop] in [pull/631], [issue/629]

  This runs just those validations that can be done on operations without knowing the types of things.
  ```rust
  let compiler = ApolloCompiler::new();
  let file_id = compiler.add_executable(r#"
  {
    user { ...userData }
  }
  "#, "query.graphql");
  let diagnostics = compiler.db.validate_standalone_executable(file_id);
  // Complains about `userData` fragment not existing, but does not complain about `user` being an unknown query.
  ```

[goto-bus-stop]: https://github.com/goto-bus-stop
[pull/631]: https://github.com/apollographql/apollo-rs/pull/631
[issue/629]: https://github.com/apollographql/apollo-rs/issues/629
<<<<<<< HEAD
=======
-->

# [0.11.3](https://crates.io/crates/apollo-compiler/0.11.3) - 2023-10-06

## Features
- expose line/column location and JSON format from diagnostics, by [goto-bus-stop] in [pull/668]

  You can now use `diagnostic.get_line_column()` to access the line/column number where a validation error occurred.

  `diagnostic.to_json()` returns a GraphQL error structure that's serializable with serde, matching the [JSON error format].

  ```rust
  let diagnostics = compiler.db.validate();
  let errors = diagnostics.into_iter().map(ApolloDiagnostic::to_json).collect::<Vec<_>>();

  let error_response = serde_json::to_string(&serde_json::json!({
      "errors": errors,
  }))?;
  ```

[goto-bus-stop]: https://github.com/goto-bus-stop
[pull/668]: https://github.com/apollographql/apollo-rs/pull/668
[JSON error format]: https://spec.graphql.org/draft/#sec-Errors.Error-Result-Format

- improve validation error summaries, by [goto-bus-stop] in [pull/674]

  Adds more context and a more consistent voice to the "main" message for validation errors. They are now concise,
  matter-of-fact descriptions of the problem. Information about how to solve the problem is usually already provided
  by labels and notes on the diagnostic.

  > - operation `getName` is defined multiple times
  > - interface `NamedEntity` implements itself

  The primary use case for this is to make `diagnostic.data.to_string()` return a useful message for text-only error
  reports, like in JSON responses. The JSON format for diagnostics uses these new messages.

[goto-bus-stop]: https://github.com/goto-bus-stop
[pull/674]: https://github.com/apollographql/apollo-rs/pull/674

# [0.11.2](https://crates.io/crates/apollo-compiler/0.11.2) - 2023-09-11
>>>>>>> a0086545

## Fixes
- validate input value types, by [goto-bus-stop] in [pull/642]

  This fixes an oversight in the validation rules implemented by `compiler.db.validate()`. Previously, incorrect
  types on input values and arguments were not reported:
  ```graphql
  type ObjectType {
    id: ID!
  }
  input InputObject {
    # accepted in <= 0.11.1, reports "TypeThatDoesNotExist is not in scope" in 0.11.2
    property: TypeThatDoesNotExist
    # accepted in <= 0.11.1, reports "ObjectType is not an input type" in 0.11.2
    inputType: ObjectType
  }
  ```

[goto-bus-stop]: https://github.com/goto-bus-stop
[pull/642]: https://github.com/apollographql/apollo-rs/pull/642

# [0.12.0] (unreleased) - 2023-mm-dd

## BREAKING

- (TODO: write this)

# [0.11.1](https://crates.io/crates/apollo-compiler/0.11.1) - 2023-08-24

## Features
- disable colours in diagnostics output if the terminal is not interactive, by [EverlastingBugstopper] in [pull/628], [issue/499]

[EverlastingBugstopper]: https://github.com/EverlastingBugstopper
[pull/628]: https://github.com/apollographql/apollo-rs/pull/628
[issue/499]: https://github.com/apollographql/apollo-rs/issues/499

# [0.11.0](https://crates.io/crates/apollo-compiler/0.11.0) - 2023-08-18

## Features
- add `InterfaceTypeDefinition::implementors(&db)` to list object types and other interfaces that implement an interface, by [Geal] in [pull/616]

[Geal]: https://github.com/Geal
[pull/616]: https://github.com/apollographql/apollo-rs/pull/616

## Fixes
- fix `SelectionSet::is_introspection` when the same fragment is spread multiple times, by [glasser] in [pull/614], [issue/613]

[glasser]: https://github.com/glasser
[issue/613]: https://github.com/apollographql/apollo-rs/issues/613
[pull/614]: https://github.com/apollographql/apollo-rs/pull/614

## Maintenance
- update `apollo-parser` to 0.6.0, by [goto-bus-stop] in [pull/621]

[goto-bus-stop]: https://github.com/goto-bus-stop
[pull/621]: https://github.com/apollographql/apollo-rs/pull/621

# [0.10.0](https://crates.io/crates/apollo-compiler/0.10.0) - 2023-06-20

## BREAKING
- `SelectionSet::merge` is renamed to `SelectionSet::concat` to clarify that it doesn't do field merging, by [goto-bus-stop] in [pull/570]
- `hir::InlineFragment::type_condition` now only returns `Some()` if a type condition was explicitly specified, by [goto-bus-stop] in [pull/586]

[goto-bus-stop]: https://github.com/goto-bus-stop
[pull/570]: https://github.com/apollographql/apollo-rs/pull/570
[pull/586]: https://github.com/apollographql/apollo-rs/pull/586

## Features
- add `root_operation_name(OperationType)` helper method on `hir::SchemaDefinition` by [SimonSapin] in [pull/579]
- add an `UndefinedDirective` diagnostic type, by [goto-bus-stop] in [pull/587]

  This is used for directives instead of `UndefinedDefinition`.

[goto-bus-stop]: https://github.com/goto-bus-stop
[SimonSapin]: https://github.com/SimonSapin
[pull/579]: https://github.com/apollographql/apollo-rs/pull/579
[pull/587]: https://github.com/apollographql/apollo-rs/pull/587

## Fixes
- accept objects as values for custom scalars, by [goto-bus-stop] in [pull/585]

  The GraphQL spec is not entirely clear on this, but this is used in the real world with things
  like the `_Any` type in Apollo Federation.

[goto-bus-stop]: https://github.com/goto-bus-stop
[pull/585]: https://github.com/apollographql/apollo-rs/pull/585

## Maintenance
- update dependencies, by [goto-bus-stop] in [commit/daf918b]
- add a test for validation with `set_type_system_hir()`, by [goto-bus-stop] in [pull/583]

[goto-bus-stop]: https://github.com/goto-bus-stop
[commit/daf918b]: https://github.com/apollographql/apollo-rs/commit/daf918b62a19242bf1b8863dd598ac2912a7074e
[pull/583]: https://github.com/apollographql/apollo-rs/pull/583

# [0.9.4](https://crates.io/crates/apollo-compiler/0.9.4) - 2023-06-05

## Features
- accept any primitive value type for custom scalar validation, by [lrlna] in [pull/575]

  If you provide a value to a custom scalar in your GraphQL source text, apollo-compiler
  now accepts any value type. Previously it was not possible to write values for custom
  scalars into a query or schema because the value you wrote would never match the custom
  scalar type.

  This now works:
  ```graphql
  scalar UserID @specifiedBy(url: "https://my-app.net/api-docs/users#id")
  type Query {
    username (id: UserID): String
  }
  ```
  ```graphql
  {
    username(id: 575)
  }
  ```

- add type name to the `UndefinedField` diagnostic data, by [goto-bus-stop] in [pull/577]

  When querying a field that does not exist, the type name that's being queried is stored on
  the diagnostic, so you can use it when handling the error.

[lrlna]: https://github.com/lrlna
[goto-bus-stop]: https://github.com/goto-bus-stop
[pull/575]: https://github.com/apollographql/apollo-rs/pull/575
[pull/577]: https://github.com/apollographql/apollo-rs/pull/577

# [0.9.3](https://crates.io/crates/apollo-compiler/0.9.3) - 2023-05-26

## Fixes
- fix nullable / non-nullable validations inside lists, by [lrlna] in [pull/567]

  Providing a variable of type `[Int!]!` to an argument of type `[Int]` is now allowed.

[lrlna]: https://github.com/lrlna
[pull/567]: https://github.com/apollographql/apollo-rs/pull/567

## Maintenance
- use official ariadne release, by [goto-bus-stop] in [pull/568]

[goto-bus-stop]: https://github.com/goto-bus-stop
[pull/568]: https://github.com/apollographql/apollo-rs/pull/568

# [0.9.2](https://crates.io/crates/apollo-compiler/0.9.2) - 2023-05-23

## Features
- add `as_$type()` methods to `hir::Value`, by [goto-bus-stop] in [pull/564]

  These methods simplify casting the `hir::Value` enum to single Rust types.
  Added methods:

  - `hir::Value::as_i32() -> Option<i32>`
  - `hir::Value::as_f64() -> Option<f64>`
  - `hir::Value::as_str() -> Option<&str>`
  - `hir::Value::as_bool() -> Option<bool>`
  - `hir::Value::as_list() -> Option<&Vec<Value>>`
  - `hir::Value::as_object() -> Option<&Vec<(Name, Value)>>`
  - `hir::Value::as_variable() -> Option<&Variable>`

[goto-bus-stop]: https://github.com/goto-bus-stop
[pull/564]: https://github.com/apollographql/apollo-rs/pull/564

## Fixes
-  non-nullable variables should be accepted for nullable args, by [lrlna] in [pull/565]

   Fixes several `null`-related issues from 0.9.0.

-  add an `UndefinedVariable` diagnostic, by [goto-bus-stop] in [pull/563]

   Previously undefined variables were reported with an `UndefinedDefinition` diagnostic.
   Splitting it up lets us provide a better error message for missing variables.

[goto-bus-stop]: https://github.com/goto-bus-stop
[lrlna]: https://github.com/lrlna
[pull/563]: https://github.com/apollographql/apollo-rs/pull/563
[pull/565]: https://github.com/apollographql/apollo-rs/pull/565

# [0.9.1](https://crates.io/crates/apollo-compiler/0.9.1) - 2023-05-19

## Fixes
- Update the apollo-parser dependency version, by [goto-bus-stop] in [pull/559]

[goto-bus-stop]: https://github.com/goto-bus-stop
[pull/559]: https://github.com/apollographql/apollo-rs/pull/559

# [0.9.0](https://crates.io/crates/apollo-compiler/0.9.0) - 2023-05-12

This release completes GraphQL validation specification, making the compiler spec-compliant.

You can validate the entire corpus of the compiler, or run individual compiler validation rules. The example below runs the whole corpus, as well specifically runs `compiler.db.validate_executable(file_id)` for each of the two defined operations.

```rust
let schema = r#"
type Query {
  cat: Cat
}

type Cat{
  name: String!
  nickname: String
  purrVolume: Int
  doesKnowCommand(catCommand: CatCommand!): Boolean!
}

enum CatCommand {
  HOP
}
    "#;

let cat_name_op = r#"
query getCatName {
  cat {
    name
  }
}
    "#;

let cat_command_op = r#"
query getCatName {
  cat {
    doesNotKnowCommand
  }
}
    "#;
let mut compiler = ApolloCompiler::new();
compiler.add_type_system(schema, "schema.graphl");
let cat_name_file = compiler.add_executable(cat_name_op, "cat_name_op.graphql");
let cat_command_file = compiler.add_executable(cat_command_op, "cat_command_op.graphql");

// validate both the operation and the type system
let all_diagnostics = compiler.validate();
assert_eq!(all_diagnostics.len(), 1);

// validate just the executables individual
let cat_name_op_diagnotics = compiler.db.validate_executable(cat_name_file);
assert!(cat_name_op_diagnotics.is_empty());

let cat_command_op_diagnotics = compiler.db.validate_executable(cat_command_file);
// This one has an error, where a field queries is not defined.
assert_eq!(cat_command_op_diagnotics.len(), 1);
for diag in cat_command_op_diagnotics {
    println!("{}", diag);
}
```

## BREAKING
- remove `impl Default` for ApolloCompiler, by [dariuszkuc] in [pull/542]
- align HIR extension getters to those of their type definition, by [lrlna] in [pull/540]

  The following methods were changed:
    - `InputObjectTypeExtension.fields_definition()` -> `InputObjectTypeDefinition.fields()`
    - `ObjectTypeExtension.fields_definition()` -> `ObjectTypeExtension.fields()`
    - `InterfaceTypeExtension.fields_definition()` -> `InterfaceTypeExtension.fields()`
    - `EnumTypeExtension.enum_values_definition()` -> `EnumTypeExtension.values()`
    - `UnionTypeExtension.union_members()` -> `UnionTypeExtension.members()`

## Features
- validate values are of correct type, by [lrlna]  in [pull/550]
- support the built-in `@deprecated` directive on arguments and input values, by [goto-bus-stop] in [pull/518]
- validate that variable usage is allowed, by [lrlna] in [pull/537]
- validate executable documents do not contain type definitions, by [goto-bus-stop] in [pull/535]
- validate union extensions, by [goto-bus-stop] in [pull/534]
- validate input object extensions, by [goto-bus-stop] in [pull/533]
- validate interface extensions, by [goto-bus-stop] in [pull/532]
- validate enum extensions, by [goto-bus-stop] in [pull/528]
- validate object type extensions, by [goto-bus-stop] in [pull/524]
- validate fragment spread is possible, by [goto-bus-stop] in [pull/511]

## Fixes
- fix recursion cycle in `is_introspection` HIR getter, by [allancalix] and [goto-bus-stop] in [pull/544] and [pull/552]

[lrlna]: https://github.com/lrlna
[goto-bus-stop]: https://github.com/goto-bus-stop
[allancalix]: https://github.com/allancalix
[pull/511]: https://github.com/apollographql/apollo-rs/pull/511
[pull/524]: https://github.com/apollographql/apollo-rs/pull/524
[pull/518]: https://github.com/apollographql/apollo-rs/pull/518
[pull/528]: https://github.com/apollographql/apollo-rs/pull/528
[pull/532]: https://github.com/apollographql/apollo-rs/pull/532
[pull/533]: https://github.com/apollographql/apollo-rs/pull/533
[pull/534]: https://github.com/apollographql/apollo-rs/pull/534
[pull/535]: https://github.com/apollographql/apollo-rs/pull/535
[pull/537]: https://github.com/apollographql/apollo-rs/pull/537
[pull/540]: https://github.com/apollographql/apollo-rs/pull/540
[pull/542]: https://github.com/apollographql/apollo-rs/pull/542
[pull/544]: https://github.com/apollographql/apollo-rs/pull/544
[pull/550]: https://github.com/apollographql/apollo-rs/pull/550
[pull/552]: https://github.com/apollographql/apollo-rs/pull/552

# [0.8.0](https://crates.io/crates/apollo-compiler/0.8.0) - 2023-04-13
## BREAKING
There is now an API to set parser's token limits via `apollo-compiler`. To
accommodate an additional limit, we changed the API to set several limits
simultaneously.

```rust
let op = r#"
    query {
        a {
            a {
                a {
                    a
                }
            }
        }
    }
"#;
let mut compiler = ApolloCompiler::new().token_limit(22).recursion_limit(10);
compiler.add_executable(op, "op.graphql");
let errors = compiler.db.syntax_errors();

assert_eq!(errors.len(), 1)
```
by [lrlna] in [pull/512]

## Features
- validate fragment definitions are used, by [gocamille] in [pull/483]
- validate fragment type condition exists in the type system and are declared on composite types, by [gocamille] in [pull/483]
- validate fragment definitions do not contain cycles, by [goto-bus-stop] in [pull/518]

## Fixes
- fix duplicate directive location info, by [goto-bus-stop]  in [pull/516]
- use `LimitExceeded` diagnostic for limit related errors, by [lrlna] in [pull/520]

[lrlna]: https://github.com/lrlna
[gocamille]: https://github.com/gocamille
[goto-bus-stop]: https://github.com/goto-bus-stop
[pull/483]: https://github.com/apollographql/apollo-rs/pull/483
[pull/512]: https://github.com/apollographql/apollo-rs/pull/512
[pull/516]: https://github.com/apollographql/apollo-rs/pull/516
[pull/518]: https://github.com/apollographql/apollo-rs/pull/518
[pull/520]: https://github.com/apollographql/apollo-rs/pull/520

# [0.7.2](https://crates.io/crates/apollo-compiler/0.7.2) - 2023-04-03

## Features
- validate fragment spread target is defined, by [goto-bus-stop] in [pull/506]
- validate circular input objects, by [lrlna] in [pull/505]

## Fixes
- `db.interfaces()` checks pre-computed hir for interfaces first, by [lrlna] in [de4baea]

[lrlna]: https://github.com/lrlna
[goto-bus-stop]: https://github.com/goto-bus-stop
[de4baea]: https://github.com/apollographql/apollo-rs/commit/de4baea13745089ace3821bccc30cf1c4008ba20
[pull/505]: https://github.com/apollographql/apollo-rs/pull/505
[pull/506]: https://github.com/apollographql/apollo-rs/pull/506

# [0.7.1](https://crates.io/crates/apollo-compiler/0.7.1) - 2023-03-28

## Features
- validate indirectly self-referential directives by [goto-bus-stop] in [pull/494]

## Fixes
- include built-in enum types in `db.type_system()` query by [SimonSapin] in [pull/501]
- `field.field_definition()` works for interface types by [zackangelo] in [pull/502]
- validate used variables in lists and objects by [yanns] in [pull/497]

[SimonSapin]: https://github.com/SimonSapin
[goto-bus-stop]: https://github.com/goto-bus-stop
[yanns]: https://github.com/yanns
[zackangelo]: https://github.com/zackangelo
[pull/494]: https://github.com/apollographql/apollo-rs/pull/494
[pull/497]: https://github.com/apollographql/apollo-rs/pull/497
[pull/501]: https://github.com/apollographql/apollo-rs/pull/501
[pull/502]: https://github.com/apollographql/apollo-rs/pull/502

# [0.7.0](https://crates.io/crates/apollo-compiler/0.7.0) - 2023-03-28

> Important: X breaking changes below, indicated by **BREAKING**

This release encompasses quite a few validation rules the compiler was missing.
Here, we primarily focused on field and directive validation, as well as supporting
multi-file diagnostics.
## BREAKING
- `find_operation` query now mimics spec's
[`getOperation`](https://spec.graphql.org/October2021/#GetOperation())
functionality and returns the anonymous operation if `None` is specified for
operation name; by [lrlna] in [pull/447]
- Extensions are applied implicitly in HIR by [SimonSapin] in [pull/481],
[pull/482], and [pull/484]

Adding a GraphQL type extension is similar to modifying a type.
This release makes a number of breaking changes to API signatures and behavior
so these modifications are accounted for implicitly.
For example, `interface.field(name)` may now return a field
from an `extend interface` extension or from the original `interface` definition.
We expect that most callers don’t need to tell the difference.
For callers that do, methods with a `self_` prefix are added (or renamed)
for accessing components of a definition itself as opposed to added by an extension.

Renamed methods:

* `SchemaDefinition::root_operation_type_definition` → `self_root_operations`
* `ObjectTypeDefinition::fields_definition` → `self_fields`
* `InterfaceTypeDefinition::fields_definition` → `self_fields`
* `InputObjectTypeDefinition::input_fields_definition` → `self_fields`
* `ObjectTypeDefinition::implements_interfaces` → `self_implements_interfaces`
* `InterfaceTypeDefinition::implements_interfaces` → `self_implements_interfaces`
* `UnionTypeDefinition::union_members` → `self_members`
* `EnumTypeDefinition::enum_values_definition` → `self_values`
* `TypeDefiniton::directives` → `self_directives`
* `SchemaDefiniton::directives` → `self_directives`
* `EnumTypeDefiniton::directives` → `self_directives`
* `UnionTypeDefiniton::directives` → `self_directives`
* `ObjectTypeDefiniton::directives` → `self_directives`
* `ScalarTypeDefiniton::directives` → `self_directives`
* `InterfaceTypeDefiniton::directives` → `self_directives`
* `InputObjectTypeDefiniton::directives` → `self_directives`

Method names freed by the above are now redefined with new behaviour and
signature, and include extensions:

* `ObjectTypeDefinition::implements_interfaces() -> impl Iterator`
* `InterfaceTypeDefinition::implements_interfaces() -> impl Iterator`
* `TypeDefiniton::directives() -> impl Iterator`
* `SchemaDefiniton::directives() -> impl Iterator`
* `EnumTypeDefiniton::directives() -> impl Iterator`
* `UnionTypeDefiniton::directives() -> impl Iterator`
* `ObjectTypeDefiniton::directives() -> impl Iterator`
* `ScalarTypeDefiniton::directives() -> impl Iterator`
* `InterfaceTypeDefiniton::directives() -> impl Iterator`
* `InputObjectTypeDefiniton::directives() -> impl Iterator`

Methods whose behaviour and signature changed, where each method now returns the
name of an object type instead of its definition:

* `SchemaDefinition::query() -> Option<&str>`
* `SchemaDefinition::mutation() -> Option<&str>`
* `SchemaDefinition::subscription() -> Option<&str>`

Methods whose behaviour changed to consider extensions, and no signature has changed

* `TypeDefinition::field(name) -> Option`
* `ObjectTypeDefinition::field(name) -> Option`
* `InterfaceTypeDefinition::field(name) -> Option`

New methods which take extensions into consideration:

* `SchemaDefinition::root_operations() -> impl Iterator`
* `ObjectTypeDefinition::fields() -> impl Iterator`
* `ObjectTypeDefinition::implements_interface(name) -> bool`
* `InterfaceTypeDefinition::fields() -> impl Iterator`
* `InterfaceTypeDefinition::implements_interface(name) -> bool`
* `InputObjectTypeDefinition::self_fields() -> &[_]`
* `InputObjectTypeDefinition::fields() -> impl Iterator`
* `InputObjectTypeDefinition::field(name) -> Option`
* `UnionTypeDefinition::members() -> impl Iterator`
* `UnionTypeDefinition::has_member(name) -> bool`
* `EnumTypeDefinition::values() -> impl Iterator`
* `EnumTypeDefinition::value(name) -> Option`

New methods for every type which have a `directives` method:

* `directive_by_name(name) -> Option`
* `directives_by_name(name) -> impl Iterator`

## Features
- support mutli-file diagnostics by [goto-bus-stop] in [pull/414]
- validate directive locations by [lrlna] in [pull/417]
- validate undefined directives by [lrlna] in [pull/417]
- validate non-repeatable directives in a given location by [goto-bus-stop] in [pull/488]
- validate conflicting fields in a selection set (spec: fields can merge) by [goto-bus-stop] in [pull/470]
- validate introspection fields in subscriptions by [gocamille] in [pull/438]
- validate required arguments by [goto-bus-stop] in [pull/452]
- validate unique variables by [lrlna] in [pull/455]
- validate variables are of input type by [lrlna] in [pull/455]
- validate root operation type is of Object Type by [lrlna] in [pull/419]
- validate nested fields in selection sets by [erikwrede] in [pull/441]
- validate extension existance and kind by [goto-bus-stop] in [pull/458]
- validate leaf field selection by [yanns] in [pull/465]
- introduce `op.is_introspection` helper method by [jregistr] in [pull/421]
- built-in graphql types, including introspection types, are now part of the
compiler context by [lrlna] in [pull/489]

## Fixes
- fix variables in directive arguments being reported as unused [goto-bus-stop] in [pull/487]
- `op.operation_ty()` does not deref [lrlna] in [pull/434]

## Maintenance
- tests for operation field type resolution v.s. type extensions by [SimonSapin] in [pull/492]
- using [salsa::invoke] macro to annotate trait function location by [lrlna] in [pull/491]
- use `Display` for `hir::OperationType` and `hir::DirectiveLocation` by [goto-bus-stop] in [pull/435]
- rework and simplify validation database by [lrlna] in [pull/436]
- reset `FileId` between directory tests by [goto-bus-stop] in [pull/437]
- remove unncessary into_iter() calls by [goto-bus-stop] in [pull/472]
- check test numbers are unique in test output files by [goto-bus-stop] in [pull/471]

[SimonSapin]: https://github.com/SimonSapin
[lrlna]: https://github.com/lrlna
[goto-bus-stop]: https://github.com/goto-bus-stop
[jregistr]: https://github.com/jregistr
[yanns]: https://github.com/yanns
[gocamille]: https://github.com/gocamille
[erikwrede]: https://github.com/erikwrede
[pull/414]: https://github.com/apollographql/apollo-rs/pull/414
[pull/417]: https://github.com/apollographql/apollo-rs/pull/417
[pull/419]: https://github.com/apollographql/apollo-rs/pull/419
[pull/421]: https://github.com/apollographql/apollo-rs/pull/421
[pull/434]: https://github.com/apollographql/apollo-rs/pull/434
[pull/435]: https://github.com/apollographql/apollo-rs/pull/435
[pull/436]: https://github.com/apollographql/apollo-rs/pull/436
[pull/437]: https://github.com/apollographql/apollo-rs/pull/437
[pull/441]: https://github.com/apollographql/apollo-rs/pull/441
[pull/447]: https://github.com/apollographql/apollo-rs/pull/447
[pull/452]: https://github.com/apollographql/apollo-rs/pull/452
[pull/455]: https://github.com/apollographql/apollo-rs/pull/455
[pull/458]: https://github.com/apollographql/apollo-rs/pull/458
[pull/465]: https://github.com/apollographql/apollo-rs/pull/465
[pull/470]: https://github.com/apollographql/apollo-rs/pull/470
[pull/471]: https://github.com/apollographql/apollo-rs/pull/471
[pull/472]: https://github.com/apollographql/apollo-rs/pull/472
[pull/481]: https://github.com/apollographql/apollo-rs/pull/481
[pull/482]: https://github.com/apollographql/apollo-rs/pull/482
[pull/484]: https://github.com/apollographql/apollo-rs/pull/484
[pull/487]: https://github.com/apollographql/apollo-rs/pull/487
[pull/488]: https://github.com/apollographql/apollo-rs/pull/488
[pull/489]: https://github.com/apollographql/apollo-rs/pull/489
[pull/491]: https://github.com/apollographql/apollo-rs/pull/491
[pull/492]: https://github.com/apollographql/apollo-rs/pull/492

# [0.6.0](https://crates.io/crates/apollo-compiler/0.6.0) - 2023-01-18

This release has a few breaking changes as we try to standardise APIs across the
compiler. We appreciate your patience with these changes. If you run into trouble, please [open an issue].

## BREAKING
- Rename `compiler.create_*` methods to `compiler.add_*`, [SimonSapin] in [pull/412]
- Rename `schema` to `type_system` for `compiler.add_` and `compiler.update_`
methods, [SimonSapin] in [pull/413]
- Unify `ty`, `type_def` and `kind` namings in HIR, [lrlna] in [pull/415]
  - in `Type` struct impl: `ty()` --> `type_def()`
  - in `TypeDefinition` struct impl: `ty()` --> `kind()`
  - in `FragmentDefinition` struct impl: `ty()` --> `type_def()`
  - in `RootOperationTypeDefinition` struct: `operation_type` field -->
  `operation_ty`

## Features
- `FileId`s are unique per process, [SimonSapin] in [405]
- Type alias `compiler.snapshot()` return type to `Snapshot`, [SimonSapin] in
[410]
- Introduce a type system high-level intermediate representation (HIR) as input
to the compiler, [SimonSapin] in [407]

## Fixes
- Use `#[salsa::transparent]` for `find_*` queries, i.e. not caching query results, [lrlna] in [403]

## Maintenance
- Add compiler benchmarks, [lrlna] in [404]

## Documentation
- Document `apollo-rs` runs on stable, [SimonSapin] in [402]

[open an issue]: https://github.com/apollographql/apollo-rs/issues/new/choose
[lrlna]: https://github.com/lrlna
[SimonSapin]: https://github.com/SimonSapin
[pull/402]: https://github.com/apollographql/apollo-rs/pull/402
[pull/403]: https://github.com/apollographql/apollo-rs/pull/403
[pull/404]: https://github.com/apollographql/apollo-rs/pull/404
[pull/405]: https://github.com/apollographql/apollo-rs/pull/405
[pull/407]: https://github.com/apollographql/apollo-rs/pull/407
[pull/410]: https://github.com/apollographql/apollo-rs/pull/410
[pull/412]: https://github.com/apollographql/apollo-rs/pull/412
[pull/413]: https://github.com/apollographql/apollo-rs/pull/413
[pull/415]: https://github.com/apollographql/apollo-rs/pull/415


# [0.5.0](https://crates.io/crates/apollo-compiler/0.5.0) - 2023-01-04

## Highlights
### Multi-file support
You can now build a compiler from multiple sources. This  is especially useful
when various parts of a GraphQL document are coming in at different times and
need to be analysed as a single context. Or, alternatively, you are looking to
lint or validate multiple GraphQL files part of the same context in a given directory or workspace.

The are three different kinds of sources:
- `document`: for when a source is composed of executable and type system
definitions, or you're uncertain of definitions types
- `schema`: for sources with type system definitions or extensions
- `executable`: for sources with executable definitions/GraphQL queries

You can add a source with `create_` and update it with `update_`, for example
`create_document` and `update_document`. Here is an example:

```rust
    let schema = r#"
type Query {
  dog: Dog
}

type Dog {
  name: String!
}
    "#;

    let query = r#"
query getDogName {
  dog {
    name
  }
}

# duplicate name, should show up in diagnostics
query getDogName {
  dog {
    owner {
      name
    }
  }
}
    "#;
    let updated_schema = r#"
type Query {
  dog: Dog
}

type Dog {
  name: String!
  owner: Human
}

type Human {
  name: String!
}
    "#;
    let mut compiler = ApolloCompiler::new();
    let schema_id = compiler.create_schema(schema, "schema.graphl");
    let executable_id = compiler.create_executable(query, "query.graphql");
    compiler.update_schema(updated_schema, schema_id);
```

For more elaborate examples, please refer to [`multi_source_validation`] and
[`file_watcher`] examples in the `examples` dir.

We look forward to your feedback on this feature, should you be using it.

Completed in [pull/368] in collaboration with [goto-bus-stop], [SimonSapin] and
[lrlna].

## BREAKING
- Remove UUID helpers and related UUID APIs from database by [SimonSapin] in
[pull/391]
- Merge `DocumentDatabase` trait into `HIRDatabase` by [SimonSapin] in
[pull/394]
- Replace `hir::Definition` enum with `hir::TypeSystemDefinitions` struct by
[SimonSapin] in [pull/395]
- `db.type_system_definitions` returns a `TypeSystemDefinitions` by [SimonSapin]
in [pull/395]
- Remove `db.db_definitions`, `find_definition_by_name` and
`find_type_system_definition_by_name` by [SimonSapin] in [pull/395]
- Remove queries returning type extensions, instead type definitions in the HIR
contain extension information by [SimonSapin] in [pull/387]

## Features
- `db.fragments`, `db.object_types`, `db.scalars`, `db.enums`, `db.unions`,
`db.interfaces`, `db.input_objects`, and `db.directive_definitions` return
name-indexed maps by [SimonSapin] in [pull/387]

[`file_watcher`]: https://github.com/apollographql/apollo-rs/blob/eb9687fc64dfe0bf618f2025f633e52950940b8a/crates/apollo-compiler/examples/file_watcher.rs
[`multi_source_validation`]: https://github.com/apollographql/apollo-rs/blob/8c66c2c36053ff592682504276307a3fead0b3ad/crates/apollo-compiler/examples/multi_source_validation.rs
[goto-bus-stop]: https://github.com/goto-bus-stop
[lrlna]: https://github.com/lrlna
[SimonSapin]: https://github.com/SimonSapin
[pull/368]: https://github.com/apollographql/apollo-rs/pull/368
[pull/391]: https://github.com/apollographql/apollo-rs/pull/391
[pull/394]: https://github.com/apollographql/apollo-rs/pull/394
[pull/395]: https://github.com/apollographql/apollo-rs/pull/395
[pull/387]: https://github.com/apollographql/apollo-rs/pull/387

# [0.4.1](https://crates.io/crates/apollo-compiler/0.4.1) - 2022-12-13
## Features
- **add new APIs - [SimonSapin], [pull/382]**
  - [`db.find_enum_by_name()`] to look up an `EnumTypeDefinition`.
  - [`directive.argument_by_name()`] to look up the value of an argument to a directive call.
  - [`scalar_type.is_built_in()`] to check if a `ScalarTypeDefinition` is defined by the GraphQL spec rather than the schema text.
  - [`enum_value.directives()`] to access the directives used on an enum value.
  - `hir::Float` is now `Copy` so it can be passed around more easily; use [`hir_float.get()`] to access the underlying `f64` or [`hir_float.to_i32_checked()`] to convert to an `i32`.

  [SimonSapin]: https://github.com/SimonSapin
  [pull/382]: https://github.com/apollographql/apollo-rs/pull/382
  [`db.find_enum_by_name()`]: https://docs.rs/apollo-compiler/0.4.1/apollo_compiler/trait.DocumentDatabase.html#tymethod.find_union_by_name
  [`directive.argument_by_name()`]: https://docs.rs/apollo-compiler/0.4.1/apollo_compiler/database/hir/struct.Directive.html#method.argument_by_name
  [`scalar_type.is_built_in()`]: https://docs.rs/apollo-compiler/0.4.1/apollo_compiler/database/hir/struct.ScalarTypeDefinition.html#method.is_built_in
  [`enum_value.directives()`]: https://docs.rs/apollo-compiler/0.4.1/apollo_compiler/database/hir/struct.EnumValueDefinition.html#method.directives
  [`hir_float.get()`]: https://docs.rs/apollo-compiler/0.4.1/apollo_compiler/database/hir/struct.Float.html#method.get
  [`hir_float.to_i32_checked()`]: https://docs.rs/apollo-compiler/0.4.1/apollo_compiler/database/hir/struct.Float.html#method.to_i32_checked

## Fixes
- **do not panic when creating HIR from a parse tree with syntax errors - [goto-bus-stop], [pull/381]**

  When using the compiler, nodes with syntax errors in them are ignored. As syntax errors are returned
  from the parser, you can still tell that something is wrong. The compiler just won't crash the whole
  program anymore.

  [goto-bus-stop]: https://github.com/goto-bus-stop
  [pull/381]: https://github.com/apollographql/apollo-rs/pull/381

# [0.4.0](https://crates.io/crates/apollo-compiler/0.4.0) - 2022-11-29
## Features
- **add parser recursion limit API - [SimonSapin], [pull/353], [issue/296]**

  Calling `ApolloCompiler::with_recursion_limit` instead of `ApolloCompiler::new`
  makes the compiler configure [the corresponding parser limit][with].
  This limit protects against stack overflow and is enabled either way.
  Configuring it may be useful for example if you’re also configuring the stack size.

  [SimonSapin]: https://github.com/SimonSapin
  [pull/353]: https://github.com/apollographql/apollo-rs/pull/353
  [issue/296]: https://github.com/apollographql/apollo-rs/issues/296
  [with]: https://docs.rs/apollo-parser/0.3.1/apollo_parser/struct.Parser.html#method.recursion_limit

- **expose the repeatable attribute on `DirectiveDefinition` - [allancalix], [pull/367]**

  There was previously no way to access the `repeatable` field on the `DirectiveDefinition` type.
  This field is required for validation rules.

  [allancalix]: https://github.com/allancalix
  [pull/367]: https://github.com/apollographql/apollo-rs/pull/367

- **add type extensions - [SimonSapin], [pull/369]**

  apollo-compiler now partially supports GraphQL `extend` types. The `is_subtype` query takes
  extensions into account.

  Some other parts of the compiler, like validation, do not yet support extensions.

  [SimonSapin]: https://github.com/SimonSapin
  [pull/369]: https://github.com/apollographql/apollo-rs/pull/369

## Fixes
- **fix `@include` allowed directive locations - [allancalix], [pull/366]**

  The locations for the `@include` directive wrongly specified `FragmentDefinition` instead of `FragmentSpread`.
  It now matches the spec.

  [allancalix]: https://github.com/allancalix
  [pull/366]: https://github.com/apollographql/apollo-rs/pull/366

## Maintenance
- **avoid double lookup in `SchemaDefinition::{query,mutation,subscription}` - [SimonSapin], [pull/364]**

  [SimonSapin]: https://github.com/SimonSapin
  [pull/364]: https://github.com/apollographql/apollo-rs/pull/364

# [0.3.0](https://crates.io/crates/apollo-compiler/0.3.0) - 2022-11-02
## Breaking
- **compiler.parse is renamed to compiler.ast - [lrlna], [pull/290]**

  `compiler.ast()` returns the `SyntaxTree` produced by the parser and is much
  clearer method than `compiler.parse()`.

  [lrlna]: https://github.com/lrlna
  [pull/290]: https://github.com/apollographql/apollo-rs/pull/290

- **selection.ty(db) now expects a `db` parameter - [lrlna], [pull/290]**

  As byproduct of separating compiler's query_groups into individual components.
  Selection's type can now be accessed like so:

    ```rust
    let ctx = ApolloCompiler::new(input);
    let top_product_fields: Vec<String> = top_products
      .iter()
      .filter_map(|field| Some(field.ty(&ctx.db)?.name()))
      .collect();
    ```

  [lrlna]: https://github.com/lrlna
  [pull/290]: https://github.com/apollographql/apollo-rs/pull/290

- **removes db.definitions() API - [lrlna], [pull/295]**

  `db.definitions()` returned a `!Send` value that is no longer possible with
  the `ParallelDatabase` implementation.

  To access HIR definitions, use `db.db_definitions()` and `db.type_system_definitions`.

  [lrlna]: https://github.com/lrlna
  [pull/295]: https://github.com/apollographql/apollo-rs/pull/295

## Features
- **add subtype_map and is_subtype queries - [lrlna]/[SimonSapin], [pull/333]**

  This allows users to check whether a particular type is a subtype of another
  type. For example, in a UnionDefinition such as `union SearchResult = Photo |
  Person`, `Person` is a suptype of `SearchResult`. In an InterfaceDefinition such
  as `type Business implements NamedEntity & ValuedEntity { # fields }`,
  `Business` is a subtype of `NamedEntity`.

  [lrlna]: https://github.com/lrlna
  [SimonSapin]: https://github.com/SimonSapin
  [pull/333]: https://github.com/apollographql/apollo-rs/pull/333

- **pub compiler storage - allow database composition - [lrlna], [pull/328]**

  This allows for internal query_groups to be exported, and allows users to
  compose various databases from compiler's existing dbs and their queries.

  This is how you'd create a database with storage from apollo-compiler:
    ```rust
    use apollo_compiler::{database::{AstStorage, DocumentStorage}};

    #[salsa::database(AstStorage, DoumentStorage)]
    pub struct AnotherDatabase {
        pub storage: salsa::Storage<AnotherDatabase>,
    }
    ```

  You can also see a more detailed linting example in [examples] dir.

  [lrlna]: https://github.com/lrlna
  [pull/328]: https://github.com/apollographql/apollo-rs/pull/328
  [examples]: ./examples/extend_db.rs

- **validate argument name uniqueness - [goto-bus-stop], [pull/317]**

  It's an error to declare or provide multiple arguments by the same name, eg:

    ```graphql
    type Query {
      things(offset: Int!, offset: Int!): [Thing]
      # ERR: duplicate argument definition: offset
    }
    ```

    ```graphql
    query GetThings {
      things(offset: 10, offset: 20) { id }
      # ERR: duplicate argument values: offset
    }
    ```

  This adds `UniqueArgument` diagnostics and checks for argument duplications in:
  field definitions, fields, directives, interfaces and directive definitions.

  [goto-bus-stop]: https://github.com/goto-bus-stop
  [pull/317]: https://github.com/apollographql/apollo-rs/pull/317

- **getter for directives in HIR FragmentSpread - [allancalix], [pull/315]**

  Allow accessing directives in a given FragmentSpread node in a high-level
  intermediate representation of the compiler.

  [allancalix]: https://github.com/allancalix
  [pull/315]: https://github.com/apollographql/apollo-rs/pull/315

- **create validation database - [lrlna], [pull/303]**

  All validation now happens in its own database, which can be accessed with
  `ValidationDatabase` and `ValidationStorage`.

  [lrlna]: https://github.com/lrlna
  [pull/303]: https://github.com/apollographql/apollo-rs/pull/303

- **thread-safe compiler: introduce snapshots - [lrlna], [pull/295] + [pull/332]**

  Implements `ParallelDatabase` for `RootDatabase` of the compiler. This allows
  us to create snapshots that can allow users to query the database from
  multiple threads. For example:

    ```rust
    let input = r#"
    type Query {
      website: URL,
      amount: Int
    }

    scalar URL @specifiedBy(url: "https://tools.ietf.org/html/rfc3986")
    "#;

    let ctx = ApolloCompiler::new(input);
    let diagnostics = ctx.validate();
    for diagnostic in &diagnostics {
        println!("{}", diagnostic);
    }

    assert!(diagnostics.is_empty());

    let snapshot = ctx.snapshot();
    let snapshot2 = ctx.snapshot();

    let thread1 = std::thread::spawn(move || snapshot.find_object_type_by_name("Query".into()));
    let thread2 = std::thread::spawn(move || snapshot2.scalars());

    thread1.join().expect("object_type_by_name panicked");
    thread2.join().expect("scalars failed");
    ```

  [lrlna]: https://github.com/lrlna
  [pull/295]: https://github.com/apollographql/apollo-rs/pull/295
  [pull/332]: https://github.com/apollographql/apollo-rs/pull/332

- **add description getters to compiler's HIR nodes - [aschaeffer], [pull/289]**

  Expose getters for descriptions that can be accessed for any definitions that
  support them. For example:
    ```rust
    let input = r#"
    "Books in a given libary"
    type Book {
      id: ID!
    }
    "#;

    let ctx = ApolloCompiler::new(input);

    let desc = ctx.db.find_object_type_by_name("Book".to_string()).unwrap().description();
    ```
  [aschaeffer]: https://github.com/aschaeffer
  [pull/289]: https://github.com/apollographql/apollo-rs/pull/289

## Fixes
- **update parser version - [goto-bus-stop], [pull/331]**

  [goto-bus-stop]: https://github.com/goto-bus-stop
  [pull/331]: https://github.com/apollographql/apollo-rs/pull/331

- **unused variables return an error diagnostic - [lrlna], [pull/314]**

  We were previously returning a warning for any unused variables, it is now
  reported as an error.

  [lrlna]: https://github.com/lrlna
  [pull/314]: https://github.com/apollographql/apollo-rs/pull/314
## Maintenance
- **split up db into several components - [lrlna], [pull/290]**

  We are splitting up the single `query_group` we had in our db into several
  `query_group`s that currently just build upon each other, and eventually could
  support more complex relationships between one another. The current structure:

  `Inputs` --> `DocumentParser` --> `Definitions` --> `Document`

  All of these `query_group`s make up the `RootDatabase`, i.e. `salsa::database`.

  This also allows external users to build out their own databases with
  compiler's query groups.

  [lrlna]: https://github.com/lrlna
  [pull/290]: https://github.com/apollographql/apollo-rs/pull/290

- **support wasm compiler target - [allancalix], [pull/287], [issue/288]**

  `apollo-compiler` can now compile to a Wasm target with `cargo check --target wasm32-unknown-unknown`.

  [allancalix]: https://github.com/allancalix
  [pull/287]: https://github.com/apollographql/apollo-rs/pull/287
  [issue/288]: https://github.com/apollographql/apollo-rs/issues/288

# [0.2.0](https://crates.io/crates/apollo-compiler/0.2.0) - 2022-08-16

## Breaking
- **inline_fragment().type_condition() returns Option<&str> - [lrlna], [pull/282]**

  Instead of returning `Option<&String>`, we now return `Option<&str>`

  [lrlna]: https://github.com/lrlna
  [pull/272]: https://github.com/apollographql/apollo-rs/pull/282

- **Value -> DefaultValue for default_value fields - [lrlna], [pull/276]**

  default_value getters in Input Value Definitions and Variable Definitions now
  return `DefaultValue` type. This is a type alias to Value, and makes it
  consistent with the GraphQL spec.

  [lrlna]: https://github.com/lrlna
  [pull/276]: https://github.com/apollographql/apollo-rs/pull/276

## Fixes
- **add type information to inline fragments  - [lrlna], [pull/282], [issue/280]**

  Inline fragments were missing type correct type information. We now search for
  applicable type's fields if a type condition exists, otherwise infer
  information from the current type in scope ([as per spec](https://spec.graphql.org/October2021/#sel-GAFbfJABAB_F3kG ))
  .Inline fragments

  [lrlna]: https://github.com/lrlna
  [pull/282]: https://github.com/apollographql/apollo-rs/pull/282
  [issue/280]: https://github.com/apollographql/apollo-rs/issues/280

- **fix cycle error in fragment spreads referencing fragments - [lrlna], [pull/283], [issue/281]**

  Because fragment definitions can have fragment spreads, we are running into a
  self-referential cycle when searching for a fragment definition to get its id.
  Instead, search for the fragment definition when getting a fragment in a
  fragment spread in the wrapper API.

  [lrlna]: https://github.com/lrlna
  [pull/283]: https://github.com/apollographql/apollo-rs/pull/283
  [issue/281]: https://github.com/apollographql/apollo-rs/issues/281

## Features
- **pub use ApolloDiagnostic - [EverlastingBugstopper], [pull/268]**

  Exports ApolloDiagnostic to allow users to use it in other contexts.

  [EverlastingBugstopper]: https://github.com/EverlastingBugstopper
  [pull/268]: https://github.com/apollographql/apollo-rs/pull/268

- **default_value getter in input_value_definition - [lrlna], [pull/273]**

  A getter for default values in input value definitions.

  [lrlna]: https://github.com/lrlna
  [pull/273]: https://github.com/apollographql/apollo-rs/pull/273

- **feat(compiler): add db.find_union_by_name() - [lrlna], [pull/272]**

  Allows to query unions in the database.

  [lrlna]: https://github.com/lrlna
  [pull/272]: https://github.com/apollographql/apollo-rs/pull/272

- **adds inline_fragments getter to SelectionSet - [lrlna], [pull/282]**

  Convenience method to get all inline fragments in the current selection set.

  [lrlna]: https://github.com/lrlna
  [pull/282]: https://github.com/apollographql/apollo-rs/pull/282

# [0.1.0](https://crates.io/crates/apollo-compiler/0.1.0) - 2022-07-27

Introducing `apollo-compiler`!

A query-based compiler for the GraphQL language.

The compiler provides validation and context for GraphQL documents with a comprehensive API.

This is still a work in progress, for outstanding issues, checkout out the
[apollo-compiler label] in our issue tracker.

[apollo-compiler label]: https://github.com/apollographql/apollo-rs/labels/apollo-compiler<|MERGE_RESOLUTION|>--- conflicted
+++ resolved
@@ -115,6 +115,42 @@
 `Node<T>` is a thread-safe reference-counted smart pointer
 that provides structural sharing and copy-on-write semantics.
 
+# [0.11.3](https://crates.io/crates/apollo-compiler/0.11.3) - 2023-10-06
+
+## Features
+- expose line/column location and JSON format from diagnostics, by [goto-bus-stop] in [pull/668]
+
+  You can now use `diagnostic.get_line_column()` to access the line/column number where a validation error occurred.
+
+  `diagnostic.to_json()` returns a GraphQL error structure that's serializable with serde, matching the [JSON error format].
+
+  ```rust
+  let diagnostics = compiler.db.validate();
+  let errors = diagnostics.into_iter().map(ApolloDiagnostic::to_json).collect::<Vec<_>>();
+
+  let error_response = serde_json::to_string(&serde_json::json!({
+      "errors": errors,
+  }))?;
+  ```
+
+[goto-bus-stop]: https://github.com/goto-bus-stop
+[pull/668]: https://github.com/apollographql/apollo-rs/pull/668
+[JSON error format]: https://spec.graphql.org/draft/#sec-Errors.Error-Result-Format
+
+- improve validation error summaries, by [goto-bus-stop] in [pull/674]
+
+  Adds more context and a more consistent voice to the "main" message for validation errors. They are now concise,
+  matter-of-fact descriptions of the problem. Information about how to solve the problem is usually already provided
+  by labels and notes on the diagnostic.
+
+  > - operation `getName` is defined multiple times
+  > - interface `NamedEntity` implements itself
+
+  The primary use case for this is to make `diagnostic.data.to_string()` return a useful message for text-only error
+  reports, like in JSON responses. The JSON format for diagnostics uses these new messages.
+
+[goto-bus-stop]: https://github.com/goto-bus-stop
+[pull/674]: https://github.com/apollographql/apollo-rs/pull/674
 
 # [0.11.2](https://crates.io/crates/apollo-compiler/0.11.2) - 2023-09-11
 
@@ -136,49 +172,6 @@
 [goto-bus-stop]: https://github.com/goto-bus-stop
 [pull/631]: https://github.com/apollographql/apollo-rs/pull/631
 [issue/629]: https://github.com/apollographql/apollo-rs/issues/629
-<<<<<<< HEAD
-=======
--->
-
-# [0.11.3](https://crates.io/crates/apollo-compiler/0.11.3) - 2023-10-06
-
-## Features
-- expose line/column location and JSON format from diagnostics, by [goto-bus-stop] in [pull/668]
-
-  You can now use `diagnostic.get_line_column()` to access the line/column number where a validation error occurred.
-
-  `diagnostic.to_json()` returns a GraphQL error structure that's serializable with serde, matching the [JSON error format].
-
-  ```rust
-  let diagnostics = compiler.db.validate();
-  let errors = diagnostics.into_iter().map(ApolloDiagnostic::to_json).collect::<Vec<_>>();
-
-  let error_response = serde_json::to_string(&serde_json::json!({
-      "errors": errors,
-  }))?;
-  ```
-
-[goto-bus-stop]: https://github.com/goto-bus-stop
-[pull/668]: https://github.com/apollographql/apollo-rs/pull/668
-[JSON error format]: https://spec.graphql.org/draft/#sec-Errors.Error-Result-Format
-
-- improve validation error summaries, by [goto-bus-stop] in [pull/674]
-
-  Adds more context and a more consistent voice to the "main" message for validation errors. They are now concise,
-  matter-of-fact descriptions of the problem. Information about how to solve the problem is usually already provided
-  by labels and notes on the diagnostic.
-
-  > - operation `getName` is defined multiple times
-  > - interface `NamedEntity` implements itself
-
-  The primary use case for this is to make `diagnostic.data.to_string()` return a useful message for text-only error
-  reports, like in JSON responses. The JSON format for diagnostics uses these new messages.
-
-[goto-bus-stop]: https://github.com/goto-bus-stop
-[pull/674]: https://github.com/apollographql/apollo-rs/pull/674
-
-# [0.11.2](https://crates.io/crates/apollo-compiler/0.11.2) - 2023-09-11
->>>>>>> a0086545
 
 ## Fixes
 - validate input value types, by [goto-bus-stop] in [pull/642]
